language: rust
sudo: false
notifications:
    irc: "irc.mozilla.org#piston-internals"
os:
    - linux
    - osx
rust:
    - stable
    - beta
    - nightly
env:
    global:
        - secure: "WI/r7hbDhenb7zPXht8J0mhcx5aUgY22cCrwYmNksMmgIK9hYfPjZ68XzaQ7+Ity8b12TlHM8lGRN9bIsyAZEiRIkxkZAArY9bXAOExJaAT+yOyxhEs/QdrGB6iRhC6FTxPwgUH82j0nFL1UI7HqBnOy3g3tv23jq1AlD9N3t0k="
    matrix:
      - FEATURES=''
      - FEATURES='gif_codec'
      - FEATURES='jpeg'
      - FEATURES='png_codec'
      - FEATURES='pnm'
      - FEATURES='tga'
      - FEATURES='tiff'
      - FEATURES='webp'
      - FEATURES='hdr'
script:
    - if [ -z "$FEATURES" ]; then
        cargo build -v;
        if [ "$TRAVIS_RUST_VERSION" = "nightly" ]; then cargo test -v; fi;
        if [ "$TRAVIS_RUST_VERSION" != "nightly" ]; cargo doc -v; fi;
      else
        cargo build -v --no-default-features --features "$FEATURES";
        if [ "$TRAVIS_RUST_VERSION" = "nightly" ]; then cargo test -v --no-default-features --features "$FEATURES"; fi;
<<<<<<< HEAD
        cargo doc -v;
      fi
=======
        if [ "$TRAVIS_RUST_VERSION" != "nightly" ]; cargo doc -v --no-default-features --features "$FEATURES"; fi;
      fi
after_success: |
    [ $TRAVIS_BRANCH = master ] &&
    [ $TRAVIS_PULL_REQUEST = false ] &&
    cargo doc &&
    echo '<meta http-equiv=refresh content=0;url=image/index.html>' > target/doc/index.html &&
    pip install --user ghp-import &&
    ghp-import -n target/doc &&
    git push -fq https://${GH_TOKEN}:x-oauth-basic@github.com/${TRAVIS_REPO_SLUG}.git gh-pages
>>>>>>> 20df32fe
<|MERGE_RESOLUTION|>--- conflicted
+++ resolved
@@ -30,18 +30,5 @@
       else
         cargo build -v --no-default-features --features "$FEATURES";
         if [ "$TRAVIS_RUST_VERSION" = "nightly" ]; then cargo test -v --no-default-features --features "$FEATURES"; fi;
-<<<<<<< HEAD
-        cargo doc -v;
-      fi
-=======
         if [ "$TRAVIS_RUST_VERSION" != "nightly" ]; cargo doc -v --no-default-features --features "$FEATURES"; fi;
-      fi
-after_success: |
-    [ $TRAVIS_BRANCH = master ] &&
-    [ $TRAVIS_PULL_REQUEST = false ] &&
-    cargo doc &&
-    echo '<meta http-equiv=refresh content=0;url=image/index.html>' > target/doc/index.html &&
-    pip install --user ghp-import &&
-    ghp-import -n target/doc &&
-    git push -fq https://${GH_TOKEN}:x-oauth-basic@github.com/${TRAVIS_REPO_SLUG}.git gh-pages
->>>>>>> 20df32fe
+      fi